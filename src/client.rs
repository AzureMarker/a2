--- conflicted
+++ resolved
@@ -9,18 +9,9 @@
 use crate::response::Response;
 use http::header::{AUTHORIZATION, CONTENT_LENGTH, CONTENT_TYPE};
 use hyper::{self, Body, Client as HttpClient, StatusCode};
-<<<<<<< HEAD
-use openssl::pkcs12::Pkcs12;
-use serde_json;
-use std::future::Future;
-use std::io::Read;
-use std::time::Duration;
-use std::{fmt, str};
-=======
 use std::fmt;
 use std::io::Read;
 use std::time::Duration;
->>>>>>> e9758679
 
 /// The APNs service endpoint to connect.
 #[derive(Debug, Clone)]
@@ -73,12 +64,9 @@
     /// Create a connection to APNs using the provider client certificate which
     /// you obtain from your [Apple developer
     /// account](https://developer.apple.com/account/).
-<<<<<<< HEAD
-=======
     ///
     /// Only works with the `openssl` feature.
     #[cfg(feature = "openssl")]
->>>>>>> e9758679
     pub fn certificate<R>(certificate: &mut R, password: &str, endpoint: Endpoint) -> Result<Client, Error>
     where
         R: Read,
@@ -86,22 +74,8 @@
         let mut cert_der: Vec<u8> = Vec::new();
         certificate.read_to_end(&mut cert_der)?;
 
-<<<<<<< HEAD
-        let pkcs = Pkcs12::from_der(&cert_der)?.parse(password)?;
-        let connector = AlpnConnector::with_client_cert(&pkcs.cert.to_pem()?, &pkcs.pkey.private_key_to_pem_pkcs8()?)?;
-
-        Ok(Self::new(connector, None, endpoint))
-    }
-
-    /// Create a connection to APNs using the raw PEM-formatted certificate and
-    /// key, extracted from the provider client certificate you obtain from your
-    /// [Apple developer account](https://developer.apple.com/account/).
-    pub fn certificate_parts(cert: &[u8], key: &[u8], endpoint: Endpoint) -> Result<Client, Error> {
-        let connector = AlpnConnector::with_client_cert(cert, key)?;
-=======
         let pkcs = openssl::pkcs12::Pkcs12::from_der(&cert_der)?.parse(password)?;
         let connector = AlpnConnector::with_client_cert(&pkcs.cert.to_pem()?, &pkcs.pkey.private_key_to_pem_pkcs8()?)?;
->>>>>>> e9758679
 
         Ok(Self::new(connector, None, endpoint))
     }
@@ -131,32 +105,6 @@
         let request = self.build_request(payload);
         let requesting = self.http_client.request(request);
 
-<<<<<<< HEAD
-        async move {
-            let response = requesting.await?;
-
-            let apns_id = response
-                .headers()
-                .get("apns-id")
-                .and_then(|s| s.to_str().ok())
-                .map(String::from);
-
-            match response.status() {
-                StatusCode::OK => Ok(Response {
-                    apns_id,
-                    error: None,
-                    code: response.status().as_u16(),
-                }),
-                status => {
-                    let body = hyper::body::to_bytes(response).await?;
-
-                    Err(ResponseError(Response {
-                        apns_id,
-                        error: serde_json::from_slice(&body).ok(),
-                        code: status.as_u16(),
-                    }))
-                }
-=======
         let response = requesting.await?;
 
         let apns_id = response
@@ -179,7 +127,6 @@
                     error: serde_json::from_slice(&body).ok(),
                     code: status.as_u16(),
                 }))
->>>>>>> e9758679
             }
         }
     }
@@ -202,11 +149,7 @@
             builder = builder.header("apns-expiration", apns_expiration.to_string().as_bytes());
         }
         if let Some(ref apns_collapse_id) = payload.options.apns_collapse_id {
-<<<<<<< HEAD
             builder = builder.header("apns-collapse-id", apns_collapse_id.value.as_bytes());
-=======
-            builder = builder.header("apns-collapse-id", apns_collapse_id.value.to_string().as_bytes());
->>>>>>> e9758679
         }
         if let Some(apns_topic) = payload.options.apns_topic {
             builder = builder.header("apns-topic", apns_topic.as_bytes());
@@ -230,34 +173,19 @@
 #[cfg(test)]
 mod tests {
     use super::*;
-<<<<<<< HEAD
-    use crate::request::notification::NotificationBuilder;
-    use crate::request::notification::PlainNotificationBuilder;
-=======
     use crate::request::notification::DefaultNotificationBuilder;
     use crate::request::notification::NotificationBuilder;
->>>>>>> e9758679
     use crate::request::notification::{CollapseId, NotificationOptions, Priority};
     use crate::signer::Signer;
     use http::header::{AUTHORIZATION, CONTENT_LENGTH, CONTENT_TYPE};
     use hyper::Method;
     use hyper_alpn::AlpnConnector;
 
-<<<<<<< HEAD
-    const PRIVATE_KEY: &str = indoc!(
-        "-----BEGIN PRIVATE KEY-----
-        MIGHAgEAMBMGByqGSM49AgEGCCqGSM49AwEHBG0wawIBAQQg8g/n6j9roKvnUkwu
-        lCEIvbDqlUhA5FOzcakkG90E8L+hRANCAATKS2ZExEybUvchRDuKBftotMwVEus3
-        jDwmlD1Gg0yJt1e38djFwsxsfr5q2hv0Rj9fTEqAPr8H7mGm0wKxZ7iQ
-        -----END PRIVATE KEY-----"
-    );
-=======
     const PRIVATE_KEY: &'static str = "-----BEGIN PRIVATE KEY-----
 MIGHAgEAMBMGByqGSM49AgEGCCqGSM49AwEHBG0wawIBAQQg8g/n6j9roKvnUkwu
 lCEIvbDqlUhA5FOzcakkG90E8L+hRANCAATKS2ZExEybUvchRDuKBftotMwVEus3
 jDwmlD1Gg0yJt1e38djFwsxsfr5q2hv0Rj9fTEqAPr8H7mGm0wKxZ7iQ
 -----END PRIVATE KEY-----";
->>>>>>> e9758679
 
     #[test]
     fn test_production_request_uri() {
@@ -333,11 +261,7 @@
         )
         .unwrap();
 
-<<<<<<< HEAD
-        let builder = PlainNotificationBuilder::new("test");
-=======
-        let builder = DefaultNotificationBuilder::new();
->>>>>>> e9758679
+        let builder = DefaultNotificationBuilder::new();
         let payload = builder.build("a_test_id", Default::default());
         let client = Client::new(AlpnConnector::new(), Some(signer), Endpoint::Production);
         let request = client.build_request(payload);
@@ -532,16 +456,6 @@
         let body = hyper::body::to_bytes(request).await.unwrap();
         let body_str = String::from_utf8(body.to_vec()).unwrap();
 
-<<<<<<< HEAD
-        /*
-        while let Some(chunk) = chunks.next().await {
-            body.extend_from_slice(&chunk.unwrap());
-        }
-        let body_str = String::from_utf8(body).unwrap();
-        // */
-
-=======
->>>>>>> e9758679
         assert_eq!(payload.to_json_string().unwrap(), body_str,);
     }
 }